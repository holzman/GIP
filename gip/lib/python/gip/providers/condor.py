--- conflicted
+++ resolved
@@ -19,8 +19,7 @@
 # Standard GIP imports
 import gip_cluster
 from gip_common import config, VoMapper, getLogger, addToPath, getTemplate, \
-    voList, printTemplate, cp_get, cp_getBoolean, cp_getInt, responseTimes, \
-    notDefined
+    voList, printTemplate, cp_get, cp_getBoolean, cp_getInt, responseTimes
 from gip_cluster import getClusterID
 from condor_common import parseNodes, getJobsInfo, getLrmsInfo, getGroupInfo
 from condor_common import defaultGroupIsExcluded, doPath
@@ -371,36 +370,13 @@
                 }
             printTemplate(VOView, info)
 
-def isDefined(val):
-	# check for DEFAULT, UNAVAILABLE, etc.
-	if val and val != 'DEFAULT' and not notDefined(val):
-		return True
-	return False
-
 def main():
     """
     Main wrapper for the Condor batch system GIP information.
     """
     try:
         cp = config()
-<<<<<<< HEAD
-        condor_path = cp_get(cp, "condor", "condor_path", None)
-	condor_location = cp_get(cp, "condor", "condor_location", None)
-	condor_config = cp_get(cp, "condor", "condor_config", None)
-
-	if isDefined(condor_path):
-		addToPath(condor_path)
-
-	if isDefined(condor_location):
-		addToPath('%s/bin' % condor_location)
-		if not isDefined(condor_config):
-			condor_config = '%s/etc/condor_config' % condor_location
-
-	if isDefined(condor_config):
-		os.environ['CONDOR_CONFIG'] = condor_config
-=======
 	doPath(cp)
->>>>>>> cc340767
 
         #vo_map = VoMapper(cp)
         getLrmsInfo(cp) 
