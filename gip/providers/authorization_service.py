--- conflicted
+++ resolved
@@ -110,17 +110,6 @@
             else:
                 log.info("Advertising authorization service.")
     
-<<<<<<< HEAD
-            authfile = open('/etc/grid-security/gsi-authz.conf', 'r')
-            authlines = authfile.readlines()
-            authmod = re.compile('^(?!#)(.*)libprima_authz_module')
-            for line in authlines:
-                m = authmod.match(line)
-                if m:
-                    publish_gums(cp, template)
-                    return
-                
-=======
             try:
                 authfile = open('/etc/grid-security/gsi-authz.conf', 'r')
                 authlines = authfile.readlines()
@@ -133,7 +122,6 @@
             except IOError:
                 log.info("/etc/grid-security/gsi-authz.conf not found; assuming gridmap file authorization")
             
->>>>>>> 6f9def3f
             publish_gridmap_file(cp, template)                
 
     except Exception, e:
